--- conflicted
+++ resolved
@@ -62,11 +62,7 @@
 	} else if (!strncasecmp("ETag:",header, 5)) {
 		values->etag = std::string(header+5);
 		utils::trim(values->etag);
-<<<<<<< HEAD
-		LOG(level::DEBUG, "handle_headers: got etag %s", values->etag.c_str());
-=======
-		LOG(LOG_DEBUG, "handle_headers: got etag %s", values->etag);
->>>>>>> e4f13427
+		LOG(level::DEBUG, "handle_headers: got etag %s", values->etag);
 	}
 
 	delete[] header;
@@ -158,11 +154,7 @@
 	curl_easy_getinfo(easyhandle, CURLINFO_HTTP_CONNECTCODE, &status);
 
 	if (status >= 400) {
-<<<<<<< HEAD
-		LOG(level::USERERROR, _("Error: trying to download feed `%s' returned HTTP status code %ld."), url.c_str(), status);
-=======
-		LOG(LOG_USERERROR, _("Error: trying to download feed `%s' returned HTTP status code %ld."), url, status);
->>>>>>> e4f13427
+		LOG(level::USERERROR, _("Error: trying to download feed `%s' returned HTTP status code %ld."), url, status);
 	}
 
 	curl_easy_reset(easyhandle);
@@ -175,11 +167,7 @@
 		throw exception(curl_easy_strerror(ret));
 	}
 
-<<<<<<< HEAD
-	LOG(level::INFO, "parser::parse_url: retrieved data for %s: %s", url.c_str(), buf.c_str());
-=======
-	LOG(LOG_INFO, "parser::parse_url: retrieved data for %s: %s", url, buf);
->>>>>>> e4f13427
+	LOG(level::INFO, "parser::parse_url: retrieved data for %s: %s", url, buf);
 
 	if (buf.length() > 0) {
 		LOG(level::DEBUG, "parser::parse_url: handing over data to parse_buffer()");
@@ -203,11 +191,7 @@
 		f.encoding = (const char *)doc->encoding;
 	}
 
-<<<<<<< HEAD
-	LOG(level::INFO, "parser::parse_buffer: encoding = %s", f.encoding.c_str());
-=======
-	LOG(LOG_INFO, "parser::parse_buffer: encoding = %s", f.encoding);
->>>>>>> e4f13427
+	LOG(level::INFO, "parser::parse_buffer: encoding = %s", f.encoding);
 
 	return f;
 }
@@ -226,11 +210,7 @@
 		f.encoding = (const char *)doc->encoding;
 	}
 
-<<<<<<< HEAD
-	LOG(level::INFO, "parser::parse_file: encoding = %s", f.encoding.c_str());
-=======
-	LOG(LOG_INFO, "parser::parse_file: encoding = %s", f.encoding);
->>>>>>> e4f13427
+	LOG(level::INFO, "parser::parse_file: encoding = %s", f.encoding);
 
 	return f;
 }
