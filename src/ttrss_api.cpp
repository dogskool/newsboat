#include <json.h>
#include <remote_api.h>
#include <ttrss_api.h>
#include <cstring>
#include <algorithm>

#include <wordexp.h>
#include <unistd.h>
#include <iostream>

#include <markreadthread.h>
#include <strprintf.h>

namespace newsbeuter {

ttrss_api::ttrss_api(configcontainer * c) : remote_api(c) {
	single = (cfg->get_configvalue("ttrss-mode") == "single");
	auth_info = strprintf::fmt("%s:%s", cfg->get_configvalue("ttrss-login"), cfg->get_configvalue("ttrss-password"));
	auth_info_ptr = auth_info.c_str();
	sid = "";
}

ttrss_api::~ttrss_api() {
}

bool ttrss_api::authenticate() {
	if (auth_lock.try_lock()) {
		sid = retrieve_sid();
		auth_lock.unlock();
	} else {
		// wait for other thread to finish and return its result:
		auth_lock.lock();
		auth_lock.unlock();
	}

	return sid != "";
}

std::string ttrss_api::retrieve_sid() {
	std::map<std::string, std::string> args;

	std::string user = cfg->get_configvalue("ttrss-login");
	bool flushed = false;
	if (user == "") {
		std::cout << std::endl;
		std::cout.flush();
		flushed = true;
		std::cout << "Username for Tiny Tiny RSS: ";
		std::cin >> user;

		if (user == "") {
			return "";
		}
	}

	std::string pass = cfg->get_configvalue("ttrss-password");
	if (pass == "") {
		wordexp_t exp;
		std::ifstream ifs;
		wordexp(cfg->get_configvalue("ttrss-passwordfile").c_str(),&exp,0);
		if (exp.we_wordc > 0) {
			ifs.open(exp.we_wordv[0]);
		}
		wordfree(&exp);
		if (!ifs.is_open()) {
			if (!flushed) {
				std::cout << std::endl;
				std::cout.flush();
			}
			// Find a way to do this in C++ by removing cin echoing.
			pass = std::string( getpass("Password for Tiny Tiny RSS: ") );

		} else {
			ifs >> pass;
			if (pass == "") {
				return "";
			}
		}
	}

	args["user"] = single ? "admin" : user.c_str();
	args["password"] = pass.c_str();
	auth_info = strprintf::fmt("%s:%s", user, pass);
	auth_info_ptr = auth_info.c_str();
	json_object * content = run_op("login", args);

	if (content == nullptr)
		return "";

	json_object * session_id {};
	json_object_object_get_ex(content, "session_id", &session_id);
	std::string sid = json_object_get_string(session_id);

	json_object_put(content);

<<<<<<< HEAD
	LOG(level::DEBUG, "ttrss_api::retrieve_sid: sid = '%s'", sid.c_str());
=======
	LOG(LOG_DEBUG, "ttrss_api::retrieve_sid: sid = '%s'", sid);
>>>>>>> e4f13427

	return sid;
}

json_object* ttrss_api::run_op(const std::string& op,
                               const std::map<std::string, std::string >& args,
                               bool try_login)
{
	std::string url = strprintf::fmt("%s/api/", cfg->get_configvalue("ttrss-url"));

	std::string req_data = "{\"op\":\"" + op + "\",\"sid\":\"" + sid + "\"";

	for (auto arg : args) {
		req_data += ",\"" + arg.first + "\":\"" + arg.second + "\"";
	}
	req_data += "}";

	std::string result = utils::retrieve_url(url, cfg, auth_info_ptr, &req_data);

<<<<<<< HEAD
	LOG(level::DEBUG, "ttrss_api::run_op(%s,...): post=%s reply = %s", op.c_str(), req_data.c_str(), result.c_str());

	json_object * reply = json_tokener_parse(result.c_str());
	if (reply == nullptr) {
		LOG(level::ERROR, "ttrss_api::run_op: reply failed to parse: %s", result.c_str());
=======
	LOG(LOG_DEBUG, "ttrss_api::run_op(%s,...): post=%s reply = %s", op, req_data, result);

	json_object * reply = json_tokener_parse(result.c_str());
	if (reply == nullptr) {
		LOG(LOG_ERROR, "ttrss_api::run_op: reply failed to parse: %s", result);
>>>>>>> e4f13427
		return nullptr;
	}

	json_object* status {};
	json_object_object_get_ex(reply, "status", &status);
	if (status == nullptr) {
		LOG(level::ERROR, "ttrss_api::run_op: no status code");
		return nullptr;
	}

	json_object* content {};
	json_object_object_get_ex(reply, "content", &content);
	if (content == nullptr) {
		LOG(level::ERROR, "ttrss_api::run_op: no content part in answer from server");
		return nullptr;
	}

	if (json_object_get_int(status) != 0) {
		json_object* error {};
		json_object_object_get_ex(content, "error", &error);
		if ((strcmp(json_object_get_string(error), "NOT_LOGGED_IN") == 0) && try_login) {
			json_object_put(reply);
			if (authenticate())
				return run_op(op, args, false);
			else
				return nullptr;
		} else {
			json_object_put(reply);
			return nullptr;
		}
	}

	// free the parent object, without freeing content as well:
	json_object_get(content);
	json_object_put(reply);
	return content;
}

std::vector<tagged_feedurl> ttrss_api::get_subscribed_urls() {

	std::vector<tagged_feedurl> feeds;

	json_object* content = run_op("getCategories", std::map<std::string, std::string>());
	if (!content)
		return feeds;

	if (json_object_get_type(content) != json_type_array)
		return feeds;

	struct array_list * categories = json_object_get_array(content);

	int catsize = array_list_length(categories);

	// first fetch feeds within no category
	fetch_feeds_per_category(nullptr, feeds);

	// then fetch the feeds of all categories
	for (int i=0; i<catsize; i++) {
		json_object* cat = (json_object*)array_list_get_idx(categories, i);
		fetch_feeds_per_category(cat, feeds);
	}

	json_object_put(content);

	return feeds;
}

void ttrss_api::add_custom_headers(curl_slist** /* custom_headers */) {
	// nothing required
}

bool ttrss_api::mark_all_read(const std::string& feed_url) {

	std::map<std::string, std::string> args;
	args["feed_id"] = url_to_id(feed_url);
	json_object* content = run_op("catchupFeed", args);

	if (!content)
		return false;

	json_object_put(content);
	return true;
}

bool ttrss_api::mark_article_read(const std::string& guid, bool read) {

	// Do this in a thread, as we don't care about the result enough to wait for
	// it.
	std::thread t {markreadthread(this, guid, read)};
	t.detach();
	return true;

}

bool ttrss_api::update_article_flags(const std::string& oldflags, const std::string& newflags, const std::string& guid) {
	std::string star_flag = cfg->get_configvalue("ttrss-flag-star");
	std::string publish_flag = cfg->get_configvalue("ttrss-flag-publish");
	bool success = true;

	if (star_flag.length() > 0) {
		if (strchr(oldflags.c_str(), star_flag[0])==nullptr && strchr(newflags.c_str(), star_flag[0])!=nullptr) {
			success = star_article(guid, true);
		} else if (strchr(oldflags.c_str(), star_flag[0])!=nullptr && strchr(newflags.c_str(), star_flag[0])==nullptr) {
			success = star_article(guid, false);
		}
	}

	if (publish_flag.length() > 0) {
		if (strchr(oldflags.c_str(), publish_flag[0])==nullptr && strchr(newflags.c_str(), publish_flag[0])!=nullptr) {
			success = publish_article(guid, true);
		} else if (strchr(oldflags.c_str(), publish_flag[0])!=nullptr && strchr(newflags.c_str(), publish_flag[0])==nullptr) {
			success = publish_article(guid, false);
		}
	}

	return success;
}

rsspp::feed ttrss_api::fetch_feed(const std::string& id) {
	rsspp::feed f;

	f.rss_version = rsspp::TTRSS_JSON;

	std::map<std::string, std::string> args;
	args["feed_id"] = id;
	args["show_content"] = "1";
	args["include_attachments"] = "1";
	json_object* content = run_op("getHeadlines", args);

	if (!content)
		return f;

	if (json_object_get_type(content) != json_type_array) {
		LOG(level::ERROR, "ttrss_api::fetch_feed: content is not an array");
		return f;
	}

	struct array_list * items = json_object_get_array(content);
	int items_size = array_list_length(items);
	LOG(level::DEBUG, "ttrss_api::fetch_feed: %d items", items_size);

	for (int i=0; i<items_size; i++) {
		json_object* item_obj = (json_object*)array_list_get_idx(items, i);

		rsspp::item item;

		json_object* node {};

		if (json_object_object_get_ex(item_obj, "title", &node) == TRUE) {
			item.title = json_object_get_string(node);
		}

		if (json_object_object_get_ex(item_obj, "link", &node) == TRUE) {
			item.link = json_object_get_string(node);
		}

		if (json_object_object_get_ex(item_obj, "author", &node) == TRUE) {
			item.author = json_object_get_string(node);
		}

		if (json_object_object_get_ex(item_obj, "content", &node) == TRUE) {
			item.content_encoded = json_object_get_string(node);
		}

		json_object * attachments {};
		if (json_object_object_get_ex(item_obj, "attachments", &attachments)
				== TRUE)
		{
			struct array_list * attachments_list = json_object_get_array(attachments);
			int attachments_size = array_list_length(attachments_list);
			if (attachments_size > 0) {
				json_object* attachment =
				    (json_object*)array_list_get_idx(attachments_list, 0);

				if (json_object_object_get_ex(attachment, "content_url", &node)
						== TRUE)
				{
					item.enclosure_url = json_object_get_string(node);
				}

				if (json_object_object_get_ex(attachment, "content_type", &node)
						== TRUE)
				{
					item.enclosure_type = json_object_get_string(node);
				}
			}
		}

		json_object_object_get_ex(item_obj, "id", &node);
		int id = json_object_get_int(node);
		item.guid = strprintf::fmt("%d", id);

		json_object_object_get_ex(item_obj, "unread", &node);
		json_bool unread = json_object_get_boolean(node);
		if (unread) {
			item.labels.push_back("ttrss:unread");
		} else {
			item.labels.push_back("ttrss:read");
		}

		json_object_object_get_ex(item_obj, "updated", &node);
		time_t updated = (time_t)json_object_get_int(node);
		char rfc822_date[128];
		strftime(rfc822_date, sizeof(rfc822_date), "%a, %d %b %Y %H:%M:%S %z", gmtime(&updated));
		item.pubDate = rfc822_date;
		item.pubDate_ts = updated;

		f.items.push_back(item);
	}

	std::sort(f.items.begin(), f.items.end(), [](const rsspp::item& a, const rsspp::item& b) {
		return a.pubDate_ts > b.pubDate_ts;
	});

	json_object_put(content);
	return f;
}

void ttrss_api::fetch_feeds_per_category(
    json_object * cat, std::vector<tagged_feedurl>& feeds)
{
	const char * cat_name = nullptr;
	json_object * cat_title_obj {};
	int cat_id;

	if (cat) {
		json_object* cat_id_obj {};
		json_object_object_get_ex(cat, "id", &cat_id_obj);
		cat_id = json_object_get_int(cat_id_obj);

		// ignore special categories, for now
		if (cat_id < 0)
			return;

		json_object_object_get_ex(cat, "title", &cat_title_obj);
		cat_name = json_object_get_string(cat_title_obj);
		LOG(level::DEBUG, "ttrss_api::fetch_feeds_per_category: id = %d title = %s", cat_id, cat_name);
	} else {
		// As uncategorized is a category itself (id = 0) and the default value
		// for a getFeeds is id = 0, the feeds in uncategorized will appear twice
		return;
	}

	std::map<std::string, std::string> args;
	if (cat)
		args["cat_id"] = utils::to_string<int>(cat_id);
	json_object* feed_list_obj = run_op("getFeeds", args);

	if (!feed_list_obj)
		return;

	struct array_list * feed_list = json_object_get_array(feed_list_obj);

	int feed_list_size = array_list_length(feed_list);

	for (int j=0; j<feed_list_size; j++) {
		json_object* feed = (json_object*)array_list_get_idx(feed_list, j);

		json_object* node {};

		json_object_object_get_ex(feed, "id", &node);
		int feed_id = json_object_get_int(node);

		json_object_object_get_ex(feed, "title", &node);
		const char * feed_title = json_object_get_string(node);

		json_object_object_get_ex(feed, "feed_url", &node);
		const char * feed_url = json_object_get_string(node);

		std::vector<std::string> tags;
		tags.push_back(std::string("~") + feed_title);

		if (cat_name) {
			tags.push_back(cat_name);
		}

		auto url = strprintf::fmt("%s#%d", feed_url, feed_id);
		feeds.push_back(tagged_feedurl(url, tags));

		// TODO: cache feed_id -> feed_url (or feed_url -> feed_id ?)
	}

	json_object_put(feed_list_obj);

}

bool ttrss_api::star_article(const std::string& guid, bool star) {
	return update_article(guid, 0, star ? 1 : 0);
}

bool ttrss_api::publish_article(const std::string& guid, bool publish) {
	return update_article(guid, 1, publish ? 1 : 0);
}

bool ttrss_api::update_article(const std::string& guid, int field, int mode) {

	std::map<std::string, std::string> args;
	args["article_ids"] = guid;
	args["field"] = utils::to_string<unsigned int>(field);
	args["mode"] = utils::to_string<unsigned int>(mode);
	json_object* content = run_op("updateArticle", args);

	if (!content)
		return false;

	json_object_put(content);
	return true;
}

std::string ttrss_api::url_to_id(const std::string& url) {
	const char * uri = url.c_str();
	const char * pound = strrchr(uri, '#');
	if (!pound)
		return "";
	return std::string(pound+1);
}


}<|MERGE_RESOLUTION|>--- conflicted
+++ resolved
@@ -93,11 +93,7 @@
 
 	json_object_put(content);
 
-<<<<<<< HEAD
-	LOG(level::DEBUG, "ttrss_api::retrieve_sid: sid = '%s'", sid.c_str());
-=======
-	LOG(LOG_DEBUG, "ttrss_api::retrieve_sid: sid = '%s'", sid);
->>>>>>> e4f13427
+	LOG(level::DEBUG, "ttrss_api::retrieve_sid: sid = '%s'", sid);
 
 	return sid;
 }
@@ -117,19 +113,11 @@
 
 	std::string result = utils::retrieve_url(url, cfg, auth_info_ptr, &req_data);
 
-<<<<<<< HEAD
-	LOG(level::DEBUG, "ttrss_api::run_op(%s,...): post=%s reply = %s", op.c_str(), req_data.c_str(), result.c_str());
+	LOG(level::DEBUG, "ttrss_api::run_op(%s,...): post=%s reply = %s", op, req_data, result);
 
 	json_object * reply = json_tokener_parse(result.c_str());
 	if (reply == nullptr) {
-		LOG(level::ERROR, "ttrss_api::run_op: reply failed to parse: %s", result.c_str());
-=======
-	LOG(LOG_DEBUG, "ttrss_api::run_op(%s,...): post=%s reply = %s", op, req_data, result);
-
-	json_object * reply = json_tokener_parse(result.c_str());
-	if (reply == nullptr) {
-		LOG(LOG_ERROR, "ttrss_api::run_op: reply failed to parse: %s", result);
->>>>>>> e4f13427
+		LOG(level::ERROR, "ttrss_api::run_op: reply failed to parse: %s", result);
 		return nullptr;
 	}
 
