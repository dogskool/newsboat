--- conflicted
+++ resolved
@@ -68,59 +68,31 @@
 			}
 		}
 		if (feedtitle.length() > 0) {
-<<<<<<< HEAD
-			feedheader = utils::strprintf("%s%s", _("Feed: "), feedtitle.c_str());
+			feedheader = strprintf::fmt("%s%s", _("Feed: "), feedtitle);
 			textfmt.add_line(LineType::wrappable, feedheader);
-		}
-
-		if (item->title().length() > 0) {
-			std::string title = utils::strprintf("%s%s", _("Title: "), item->title().c_str());
-			textfmt.add_line(LineType::wrappable, title);
-		}
-
-		if (item->author().length() > 0) {
-			std::string author = utils::strprintf("%s%s", _("Author: "), item->author().c_str());
-			textfmt.add_line(LineType::wrappable, author);
-		}
-
-		if (item->link().length() > 0) {
-			std::string link = utils::strprintf("%s%s", _("Link: "), utils::censor_url(item->link()).c_str());
-			textfmt.add_line(LineType::softwrappable, link);
-		}
-
-		std::string date = utils::strprintf("%s%s", _("Date: "), item->pubDate().c_str());
-		textfmt.add_line(LineType::wrappable, date);
-
-		if (item->flags().length() > 0) {
-			std::string flags = utils::strprintf("%s%s", _("Flags: "), item->flags().c_str());
-			textfmt.add_line(LineType::wrappable, flags);
-=======
-			feedheader = strprintf::fmt("%s%s", _("Feed: "), feedtitle);
-			textfmt.add_line(newsbeuter::wrappable, feedheader);
 		}
 
 		if (item->title().length() > 0) {
 			std::string title = strprintf::fmt("%s%s", _("Title: "), item->title());
-			textfmt.add_line(newsbeuter::wrappable, title);
+			textfmt.add_line(LineType::wrappable, title);
 		}
 
 		if (item->author().length() > 0) {
 			std::string author = strprintf::fmt("%s%s", _("Author: "), item->author());
-			textfmt.add_line(newsbeuter::wrappable, author);
+			textfmt.add_line(LineType::wrappable, author);
 		}
 
 		if (item->link().length() > 0) {
 			std::string link = strprintf::fmt("%s%s", _("Link: "), utils::censor_url(item->link()));
-			textfmt.add_line(newsbeuter::softwrappable, link);
+			textfmt.add_line(LineType::softwrappable, link);
 		}
 
 		std::string date = strprintf::fmt("%s%s", _("Date: "), item->pubDate());
-		textfmt.add_line(newsbeuter::wrappable, date);
+		textfmt.add_line(LineType::wrappable, date);
 
 		if (item->flags().length() > 0) {
 			std::string flags = strprintf::fmt("%s%s", _("Flags: "), item->flags());
-			textfmt.add_line(newsbeuter::wrappable, flags);
->>>>>>> e4f13427
+			textfmt.add_line(LineType::wrappable, flags);
 		}
 
 		if (item->enclosure_url().length() > 0) {
@@ -564,13 +536,8 @@
 		argv[1] = const_cast<char *>("-c");
 		argv[2] = const_cast<char *>(renderer.c_str());
 		argv[3] = nullptr;
-<<<<<<< HEAD
-		LOG(level::DEBUG, "itemview_formaction::render_html: source = %s", source.c_str());
+		LOG(level::DEBUG, "itemview_formaction::render_html: source = %s", source);
 		LOG(level::DEBUG, "itemview_formaction::render_html: html-renderer = %s", argv[2]);
-=======
-		LOG(LOG_DEBUG, "itemview_formaction::render_html: source = %s", source);
-		LOG(LOG_DEBUG, "itemview_formaction::render_html: html-renderer = %s", argv[2]);
->>>>>>> e4f13427
 
 		std::string output = utils::run_program(argv, source);
 		std::istringstream is(output);
@@ -636,11 +603,7 @@
 
 	searchhistory.add_line(searchphrase);
 
-<<<<<<< HEAD
-	LOG(level::DEBUG, "itemview_formaction::do_search: searchphrase = %s", searchphrase.c_str());
-=======
-	LOG(LOG_DEBUG, "itemview_formaction::do_search: searchphrase = %s", searchphrase);
->>>>>>> e4f13427
+	LOG(level::DEBUG, "itemview_formaction::do_search: searchphrase = %s", searchphrase);
 
 	highlight_text(searchphrase);
 }
