--- conflicted
+++ resolved
@@ -95,11 +95,7 @@
 					cmdline.append(strprintf::fmt("%s ", stfl::quote(arg)));
 				}
 			}
-<<<<<<< HEAD
-			LOG(level::DEBUG, "formaction::process_op: running commandline `%s'", cmdline.c_str());
-=======
-			LOG(LOG_DEBUG, "formaction::process_op: running commandline `%s'", cmdline);
->>>>>>> e4f13427
+			LOG(level::DEBUG, "formaction::process_op: running commandline `%s'", cmdline);
 			this->handle_cmdline(cmdline);
 		} else {
 			LOG(level::WARN, "formaction::process_op: got OP_INT_SET, but not automatic");
@@ -146,19 +142,11 @@
 }
 
 std::vector<std::string> formaction::get_suggestions(const std::string& fragment) {
-<<<<<<< HEAD
-	LOG(level::DEBUG, "formaction::get_suggestions: fragment = %s", fragment.c_str());
+	LOG(level::DEBUG, "formaction::get_suggestions: fragment = %s", fragment);
 	std::vector<std::string> result;
 	// first check all formaction command suggestions
 	for (auto cmd : valid_cmds) {
-		LOG(level::DEBUG, "formaction::get_suggestions: extracted part: %s", cmd.substr(0, fragment.length()).c_str());
-=======
-	LOG(LOG_DEBUG, "formaction::get_suggestions: fragment = %s", fragment);
-	std::vector<std::string> result;
-	// first check all formaction command suggestions
-	for (auto cmd : valid_cmds) {
-		LOG(LOG_DEBUG, "formaction::get_suggestions: extracted part: %s", cmd.substr(0, fragment.length()));
->>>>>>> e4f13427
+		LOG(level::DEBUG, "formaction::get_suggestions: extracted part: %s", cmd.substr(0, fragment.length()));
 		if (cmd.substr(0, fragment.length()) == fragment) {
 			LOG(level::DEBUG, "...and it matches.");
 			result.push_back(cmd);
@@ -177,11 +165,7 @@
 					for (auto suggestion : variable_suggestions) {
 						std::string line = fragment + suggestion.substr(variable_fragment.length(), suggestion.length()-variable_fragment.length());
 						result.push_back(line);
-<<<<<<< HEAD
-						LOG(level::DEBUG, "formaction::get_suggestions: suggested %s", line.c_str());
-=======
-						LOG(LOG_DEBUG, "formaction::get_suggestions: suggested %s", line);
->>>>>>> e4f13427
+						LOG(level::DEBUG, "formaction::get_suggestions: suggested %s", line);
 					}
 				}
 			}
@@ -304,11 +288,7 @@
 			v->set_status(_("Saved bookmark."));
 		} else {
 			v->set_status(_s("Error while saving bookmark: ") + retval);
-<<<<<<< HEAD
-			LOG(level::DEBUG, "formaction::finished_qna: error while saving bookmark, retval = `%s'", retval.c_str());
-=======
-			LOG(LOG_DEBUG, "formaction::finished_qna: error while saving bookmark, retval = `%s'", retval);
->>>>>>> e4f13427
+			LOG(level::DEBUG, "formaction::finished_qna: error while saving bookmark, retval = `%s'", retval);
 		}
 	}
 	break;
@@ -316,11 +296,7 @@
 		f->set_focus("feeds");
 		std::string cmdline = qna_responses[0];
 		formaction::cmdlinehistory.add_line(cmdline);
-<<<<<<< HEAD
-		LOG(level::DEBUG,"formaction: commandline = `%s'", cmdline.c_str());
-=======
-		LOG(LOG_DEBUG,"formaction: commandline = `%s'", cmdline);
->>>>>>> e4f13427
+		LOG(level::DEBUG,"formaction: commandline = `%s'", cmdline);
 		this->handle_cmdline(cmdline);
 	}
 	break;
@@ -375,11 +351,7 @@
 				v->set_status(_("Saved bookmark."));
 			} else {
 				v->set_status(_s("Error while saving bookmark: ") + retval);
-<<<<<<< HEAD
-				LOG(level::DEBUG, "formaction::finished_qna: error while saving bookmark, retval = `%s'", retval.c_str());
-=======
-				LOG(LOG_DEBUG, "formaction::finished_qna: error while saving bookmark, retval = `%s'", retval);
->>>>>>> e4f13427
+				LOG(level::DEBUG, "formaction::finished_qna: error while saving bookmark, retval = `%s'", retval);
 			}
 		}
 	} else {
@@ -408,10 +380,6 @@
 	 * If there is one more prompt to be presented to the user, set it up.
 	 */
 	if (qna_prompts.size() > 0) {
-<<<<<<< HEAD
-		//LOG(level::DEBUG, "formaction::start_next_question: qna_prompts[0].first = %s qna_prompts[0].second = %s", qna_prompts[0].first.c_str(), qna_prompts[0].second.c_str());
-=======
->>>>>>> e4f13427
 		std::string replacestr("{hbox[lastline] .expand:0 {label .expand:0 text:");
 		replacestr.append(stfl::quote(qna_prompts[0].first));
 		replacestr.append("}{input[qnainput] on_ESC:cancel-qna on_UP:qna-prev-history on_DOWN:qna-next-history on_ENTER:end-question modal:1 .expand:h @bind_home:** @bind_end:** text[qna_value]:");
