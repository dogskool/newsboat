#include <textformatter.h>
#include <utils.h>
#include <htmlrenderer.h>
#include <stflpp.h>
#include <assert.h>
#include <limits.h>

namespace newsbeuter {

textformatter::textformatter() { }

textformatter::~textformatter() { }

void textformatter::add_line(LineType type, std::string line) {
	LOG(level::DEBUG,
		"textformatter::add_line: `%s' (line type %i)",
		line.c_str(),
		type);

	auto clean_line =
		utils::wstr2str(
			utils::clean_nonprintable_characters(utils::str2wstr(line)));
	lines.push_back(std::make_pair(type, clean_line));
}

void textformatter::add_lines(
		const std::vector<std::pair<LineType, std::string>> lines)
{
	for (auto line : lines) {
		add_line(line.first,
			utils::replace_all(line.second, "\t", "        "));
	}
}

std::vector<std::string> wrap_line(
		const std::string& line,
		const size_t width)
{
	std::vector<std::string> result;
	std::vector<std::string> words = utils::tokenize_spaced(line);
	std::string curline = "";

	for (auto word : words){
		size_t word_length = utils::strwidth_stfl(word);
		size_t curline_length = utils::strwidth_stfl(curline);

		// For words wider than the available width we have no other choice but
		// to force splits at width limit
		while (word_length > width) {
			size_t space_left = width - curline_length;
			curline.append(word.substr(0, space_left));
			word.erase(0, space_left);
			result.push_back(curline);
			curline = "";

			word_length = utils::strwidth_stfl(word);
			curline_length = utils::strwidth_stfl(curline);
		}

		if ((curline_length + word_length) > width) {
			result.push_back(curline);
			if (word == " ") {
				curline = "";
			} else {
				curline = word;
			}
		} else {
			curline.append(word);
		}
	}

	if (curline.length() > 0) {
		result.push_back(curline);
	}

	return result;
}

std::string format_text_plain_helper(
		const std::vector<std::pair<LineType, std::string>>& lines,
		regexmanager * rxman,
		const std::string& location,
		// wrappable lines are wrapped at this width
		const size_t wrap_width,
		// if non-zero, softwrappable lines are wrapped at this width
		const size_t total_width)
{
	LOG(level::DEBUG,
		"textformatter::format_text_plain: rxman = %p, location = `%s', "
		"wrap_width = %zu, total_width = %zu, %u lines",
		rxman, location.c_str(), wrap_width, total_width, lines.size());

	std::string format_cache;
	auto store_line =
		[&format_cache]
		(std::string line) {
			format_cache.append(line + "\n");

			LOG(level::DEBUG,
				"textformatter::format_text_plain: stored `%s'",
				line.c_str());
		};
	for (auto line : lines) {
		auto type = line.first;
		auto text = line.second;

		LOG(level::DEBUG,
			"textformatter::format_text_plain: got line `%s' type %u",
			text.c_str(), type);

		if (rxman && type != LineType::hr) {
			rxman->quote_and_highlight(text, location);
		}

		switch(type) {
<<<<<<< HEAD
			case wrappable:
				for (auto line : wrap_line(text, wrap_width)) {
=======
			case LineType::wrappable:
				for(auto line : wrap_line(text, wrap_width)) {
>>>>>>> 16cb191d
					store_line(line);
				}
				break;

<<<<<<< HEAD
			case softwrappable:
=======
			case LineType::nonwrappable:
>>>>>>> 16cb191d
				if (total_width == 0) {
					store_line(text);
				} else {
					for (auto line : wrap_line(text, total_width)) {
						store_line(line);
					}
				}
				break;

<<<<<<< HEAD
			case nonwrappable:
				store_line(text);
				break;

			case hr:
=======
			case LineType::hr:
>>>>>>> 16cb191d
				store_line(htmlrenderer::render_hr(wrap_width));
				break;
		}
	}

	return format_cache;
}

std::string textformatter::format_text_to_list(
		regexmanager * rxman,
		const std::string& location,
		const size_t wrap_width,
		const size_t total_width)
{
	auto formatted = format_text_plain_helper(
			lines, rxman, location, wrap_width, total_width);

	auto format_cache = std::string("{list");
	for (auto line : utils::tokenize_nl(formatted)) {
		if (line != "\n") {
			utils::trim_end(line);
			format_cache.append(
					utils::strprintf(
						"{listitem text:%s}",
						stfl::quote(line).c_str()));
		}
	}

	format_cache.append(1, '}');

	return format_cache;
}

std::string textformatter::format_text_plain(const size_t width, const size_t total_width) {
	return format_text_plain_helper(lines, nullptr, std::string(), width, total_width);
}

}<|MERGE_RESOLUTION|>--- conflicted
+++ resolved
@@ -113,22 +113,13 @@
 		}
 
 		switch(type) {
-<<<<<<< HEAD
-			case wrappable:
+			case LineType::wrappable:
 				for (auto line : wrap_line(text, wrap_width)) {
-=======
-			case LineType::wrappable:
-				for(auto line : wrap_line(text, wrap_width)) {
->>>>>>> 16cb191d
 					store_line(line);
 				}
 				break;
 
-<<<<<<< HEAD
-			case softwrappable:
-=======
-			case LineType::nonwrappable:
->>>>>>> 16cb191d
+			case LineType::softwrappable:
 				if (total_width == 0) {
 					store_line(text);
 				} else {
@@ -138,15 +129,11 @@
 				}
 				break;
 
-<<<<<<< HEAD
-			case nonwrappable:
+			case LineType::nonwrappable:
 				store_line(text);
 				break;
 
-			case hr:
-=======
 			case LineType::hr:
->>>>>>> 16cb191d
 				store_line(htmlrenderer::render_hr(wrap_width));
 				break;
 		}
